/**
 * \file agentd/command.h
 *
 * \brief Commands supported by agentd.
 *
 * \copyright 2018 Velo Payments, Inc.  All rights reserved.
 */

#ifndef AGENTD_COMMAND_HEADER_GUARD
#define AGENTD_COMMAND_HEADER_GUARD

#include <agentd/bootstrap_config.h>
#include <agentd/commandline.h>
#include <stdbool.h>
#include <stdint.h>
#include <stdio.h>
#include <stddef.h>
#include <vpr/disposable.h>

/* make this header C++ friendly. */
#ifdef __cplusplus
extern "C" {
#endif  //__cplusplus

/**
 * \brief Read and verify the config file, writing human readable settings to
 * standard output.
 *
 * \param bconf         The bootstrap configuration for this command.
 *
 * \returns 0 on success and non-zero on failure.
 */
int command_readconfig(struct bootstrap_config* bconf);

/**
 * \brief Read the config file from a stream.
 */
void private_command_readconfig();

/**
<<<<<<< HEAD
 * \brief Run a data service instance.
 */
void private_command_dataservice();
=======
 * \brief Run the the supervisor.
 */
void private_command_supervisor();

/**
 * \brief Start the blockchain agent.
 *
 * \param bconf         The bootstrap configuration for this command.
 *
 * \returns 0 on success and non-zero on failure.
 */
int command_start(struct bootstrap_config* bconf);
>>>>>>> 68ace717

/**
 * \brief Print help information to standard output.
 *
 * \param bconf         The bootstrap configuration for this command.
 *
 * \returns 0 on success and non-zero on failure.
 */
int command_help(struct bootstrap_config* bconf);

/**
 * \brief Print help information to standard error and exit with an error code.
 *
 * \param bconf         The bootstrap configuration for this command.
 *
 * \returns non-zero error code.
 */
int command_error_usage(struct bootstrap_config* bconf);

/* make this header C++ friendly. */
#ifdef __cplusplus
}
#endif  //__cplusplus

#endif /*AGENTD_COMMAND_HEADER_GUARD*/<|MERGE_RESOLUTION|>--- conflicted
+++ resolved
@@ -38,11 +38,11 @@
 void private_command_readconfig();
 
 /**
-<<<<<<< HEAD
  * \brief Run a data service instance.
  */
 void private_command_dataservice();
-=======
+
+/**
  * \brief Run the the supervisor.
  */
 void private_command_supervisor();
@@ -55,7 +55,6 @@
  * \returns 0 on success and non-zero on failure.
  */
 int command_start(struct bootstrap_config* bconf);
->>>>>>> 68ace717
 
 /**
  * \brief Print help information to standard output.
