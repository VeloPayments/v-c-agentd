--- conflicted
+++ resolved
@@ -106,11 +106,7 @@
     process_t* data_for_auth_protocol_service;
     process_t* data_for_consensus_service;
     process_t* protocol_service;
-<<<<<<< HEAD
-=======
     process_t* auth_service;
-#if 0
->>>>>>> cae1cb6f
     process_t* consensus_service;
 
     int random_svc_log_sock = -1;
@@ -169,13 +165,14 @@
     TRY_OR_FAIL(
         ipc_socketpair(
             AF_UNIX, SOCK_STREAM, 0,
-<<<<<<< HEAD
             &consensus_svc_log_sock,
             &consensus_svc_log_dummy_sock),
-=======
+        cleanup_config);
+    TRY_OR_FAIL(
+        ipc_socketpair(
+            AF_UNIX, SOCK_STREAM, 0,
             &auth_svc_log_sock,
             &auth_svc_log_dummy_sock),
->>>>>>> cae1cb6f
         cleanup_config);
 
     /* create random service. */
@@ -235,14 +232,8 @@
     START_PROCESS(listener_service, quiesce_data_processes);
 
     START_PROCESS(protocol_service, quiesce_data_processes);
-<<<<<<< HEAD
+    START_PROCESS(auth_service, quiesce_data_processes);
     START_PROCESS(consensus_service, quiesce_data_processes);
-=======
-    START_PROCESS(auth_service, quiesce_data_processes);
-#if 0
-    START_PROCESS(consensus_service,                 quiesce_data_processes);
-#endif
->>>>>>> cae1cb6f
 
     /* wait until we get a signal, and then restart / terminate. */
     supervisor_sighandler_wait();
